--- conflicted
+++ resolved
@@ -134,13 +134,7 @@
 
 在任何相容 MCP 的應用程式中開始使用的最簡單方法：
 
-<<<<<<< HEAD
 **先決條件：** Python 3.10+ 和 [uv](https://github.com/astral-sh/uv)
-=======
-**先決條件：** Python 3.10+、[uv](https://github.com/astral-sh/uv) 和用於檔案監控的 [watchdog](https://pypi.org/project/watchdog/) 已安裝
-
-> **⚠️ 自動刷新問題（Windows）：** 如果在 Windows 上設定後自動索引更新無法運作，請嘗試 `pip install watchdog`。這是已知的 Windows 特定問題，環境隔離會阻止檔案系統監控。macOS 和 Linux 用戶通常不會遇到此問題。詳情請參閱 [故障排除](#故障排除)。
->>>>>>> df4e8cef
 
 1. **新增到您的 MCP 配置**（例如 `claude_desktop_config.json` 或 `~/.claude.json`）：
    ```json
@@ -315,25 +309,8 @@
 
 ### 🔄 **自動刷新無法運作**
 
-<<<<<<< HEAD
 如果檔案變更時自動索引更新無法運作，請嘗試：
 - `pip install watchdog`（可能解決環境隔離問題）
-=======
-如果檔案變更時自動索引更新無法運作，這可能與 `watchdog` 依賴項的環境隔離問題有關。
-
-**快速解決方案：**
-```bash
-pip install watchdog
-```
-
-**我們的發現：**
-- **Windows**：環境隔離可能會阻止 `watchdog` 正確存取檔案系統監控 API
-- **macOS/Linux**：檔案監控器通常可以在 `uvx` 環境中直接運作，無需額外設定
-- 在系統 Python 環境中安裝 `watchdog` 可以解決 Windows 問題，同時維持 `uvx` 隔離的優點
-- 這似乎是 `uvx` 環境的 Windows 特定相容性問題
-
-**替代解決方案：**
->>>>>>> df4e8cef
 - 使用手動刷新：在檔案變更後呼叫 `refresh_index` 工具
 - 檢查檔案監視器狀態：使用 `get_file_watcher_status` 驗證監控是否處於活動狀態
 
