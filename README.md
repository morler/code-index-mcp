--- conflicted
+++ resolved
@@ -134,13 +134,7 @@
 
 The easiest way to get started with any MCP-compatible application:
 
-<<<<<<< HEAD
 **Prerequisites:** Python 3.10+ and [uv](https://github.com/astral-sh/uv)
-=======
-**Prerequisites:** Python 3.10+, [uv](https://github.com/astral-sh/uv), and [watchdog](https://pypi.org/project/watchdog/) for file monitoring
-
-> **⚠️ Auto-refresh Issue (Windows):** If automatic index updates don't work after setup on Windows, try `pip install watchdog`. This is a known Windows-specific issue with environment isolation preventing file system monitoring. macOS and Linux users typically don't encounter this issue. See [Troubleshooting](#troubleshooting) for details.
->>>>>>> df4e8cef
 
 1. **Add to your MCP configuration** (e.g., `claude_desktop_config.json` or `~/.claude.json`):
    ```json
@@ -315,25 +309,8 @@
 
 ### 🔄 **Auto-refresh Not Working**
 
-<<<<<<< HEAD
 If automatic index updates aren't working when files change, try:
 - `pip install watchdog` (may resolve environment isolation issues)
-=======
-If the automatic index updates aren't working when files change, this may be related to environment isolation issues with the `watchdog` dependency.
-
-**Quick Solution:**
-```bash
-pip install watchdog
-```
-
-**What we've found:**
-- **Windows**: Environment isolation may prevent `watchdog` from accessing file system monitoring APIs properly
-- **macOS/Linux**: File watcher typically works out-of-the-box with `uvx` without additional setup
-- Installing `watchdog` in your system Python environment resolves Windows issues while maintaining `uvx` isolation benefits
-- This appears to be a Windows-specific compatibility issue with `uvx` environments
-
-**Alternative solutions:**
->>>>>>> df4e8cef
 - Use manual refresh: Call the `refresh_index` tool after making file changes
 - Check file watcher status: Use `get_file_watcher_status` to verify monitoring is active
 
